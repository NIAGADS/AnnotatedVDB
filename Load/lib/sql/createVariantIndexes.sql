--- conflicted
+++ resolved
@@ -1,4 +1,3 @@
-<<<<<<< HEAD
 -- CREATE INDEX VARIANT_RS_HASH ON Variant USING HASH(REF_SNP_ID);
 -- CREATE INDEX VARIANT_UNDO ON Variant(CHROMOSOME, ROW_ALGORITHM_ID);
 -- CREATE INDEX VARIANT_METASEQ_LEFT50 ON Variant(LEFT(METASEQ_ID,50));
@@ -6,16 +5,9 @@
 
 -- CREATE INDEX VARIANT_LOCATION ON Variant(CHROMOSOME, LOCATION ASC);
 -- CREATE INDEX VARIANT_NESTED_LOCATION ON VARIANT(CHROMOSOME, BIN_INDEX, LOCATION ASC);
-=======
---CREATE INDEX VARIANT_RS_HASH ON Variant USING HASH(REF_SNP_ID);
---CREATE INDEX VARIANT_LOCATION ON Variant(CHROMOSOME, LOCATION);
---CREATE INDEX VARIANT_METASEQ_LEFT50 ON Variant(LEFT(METASEQ_ID, 50));
---CREATE INDEX VARIANT_BIN_INDEX ON Variant USING GIST(BIN_INDEX);
->>>>>>> dfcc0448
+
 -- CREATE INDEX VARIANT_IS_ADSP ON Variant(IS_ADSP_VARIANT) WHERE IS_ADSP_VARIANT IS TRUE;
 -- CREATE INDEX VARIANT_IS_ADSP_WES ON Variant(is_adsp_variant) WHERE is_adsp_variant IS TRUE AND (other_annotation->>'GenomicsDB')::jsonb @> '["ADSP_WES"]';
-
-
 
 CREATE OR REPLACE FUNCTION "public"."create_variant_pk_indexes" ()  RETURNS integer
   VOLATILE
