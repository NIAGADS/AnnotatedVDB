--- conflicted
+++ resolved
@@ -144,19 +144,13 @@
     def __clean_qc_info(self, infoStr):
         ''' remove quotes and escaped quotes / the json encoding & dumping is confusing them 
         easier to remove than resolve '''
-<<<<<<< HEAD
+
         cleanStr = infoStr
         cleanStr = cleanStr.replace('\\"', '')
         cleanStr = cleanStr.replace("\\'", '')
         cleanStr = cleanStr.replace('"', '')
         cleanStr = cleanStr.replace("'", '')
-        
-=======
-        cleanStr = infoStr.replace('\\\\', '\\') # replace \\ with \
-        cleanStr = infoStr.replace('\\"', '') # replace \" with nothing
-        cleanStr = infoStr.replace('"', '') # replace " with nothing
-        cleanStr = infoStr.replace("\\'", "", ) # replace ' with nothing
->>>>>>> bf8a9087
+
         return cleanStr
         
 
